--- conflicted
+++ resolved
@@ -76,7 +76,7 @@
     tarchanges.upload_source(osdist, 'test.tar', False)
     mocked_run.assert_called_once() # run() was not called a 2nd time
 
-<<<<<<< HEAD
+
 @patch.object(git, 'get_commit_hashes', return_value=["9e20ef1b14ac70dea53123"])
 @patch.object(git, 'get_commit_bzs')
 def test_check_new_commits(mocked_bzs, mocked_git):
@@ -92,7 +92,7 @@
     # get_commit_bzs is not called
     tarchanges.check_new_commits('v12.2.8', '8u31ef1b14ac70dea53123', '9e20ef1b14ac70dea53567')
     mocked_bzs.assert_called_once() 
-=======
+
 
 @patch.object(tarchanges, 'git')
 def test_archive_files(mocked_git):
@@ -112,5 +112,4 @@
     # Case 2: bzlist has a list of bzs
     actual = tarchanges.format_changelog([("9e20ef1b14ac70dea53123", "cephbz", ["123","567"])])
     expected = ["cephbz (rhbz#123 rhbz#567)"]
-    assert actual == expected
->>>>>>> 10fcd8f1
+    assert actual == expected